--- conflicted
+++ resolved
@@ -1,18 +1,10 @@
-# Byte-compiled / optimized / DLL files
-__pycache__/
-*.pyc
-*.pyo
-*.pyd
-
 # Environment variables
 .env
-.venv
 
 # IDEs and editors
 .crush/
 .idea/
 .vscode/
-QWEN.md
 
 # Databases and Session Files
 *.session
@@ -34,13 +26,9 @@
 
 # Coverage data
 .coverage
-htmlcov/
 
 # Database files
-<<<<<<< HEAD
 *.sqlite
+
 .coverage
-QWEN.md
-=======
-*.sqlite
->>>>>>> 9b89d28d
+QWEN.md